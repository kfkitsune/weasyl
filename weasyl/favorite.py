from weasyl import collection
from weasyl import define as d
from weasyl import frienduser
from weasyl import ignoreuser
from weasyl import macro as m
from weasyl import media
from weasyl import welcome
from weasyl.error import WeasylError


def select_submit_query(userid, rating, otherid=None, backid=None, nextid=None):
    statement = [
        " FROM favorite fa INNER JOIN"
        " submission su ON fa.targetid = su.submitid"
        " INNER JOIN profile pr ON su.userid = pr.userid"
        " WHERE fa.type = 's' AND NOT su.hidden"]

    if userid:
        # filter own content in SFW mode
        if d.is_sfw_mode():
            statement.append(" AND (su.rating <= %i)" % (rating,))
        else:
            statement.append(" AND (su.userid = %i OR su.rating <= %i)" % (userid, rating))
        statement.append(m.MACRO_IGNOREUSER % (userid, "su"))
        statement.append(m.MACRO_BLOCKTAG_SUBMIT % (userid, userid))
        statement.append(m.MACRO_FRIENDUSER_SUBMIT % (userid, userid, userid))
    else:
        statement.append(" AND su.rating <= %i" % (rating,))
        statement.append(" AND NOT su.friends_only")

    statement.append(" AND fa.userid = %i" % otherid)

    if backid:
        statement.append(" AND fa.unixtime > "
                         "(SELECT unixtime FROM favorite WHERE (userid, targetid, type) = (%i, %i, 's'))"
                         % (otherid, backid))
    elif nextid:
        statement.append(" AND fa.unixtime < "
                         "(SELECT unixtime FROM favorite WHERE (userid, targetid, type) = (%i, %i, 's'))"
                         % (otherid, nextid))

    return statement


def select_submit_count(userid, rating, otherid, backid=None, nextid=None):
    statement = ["SELECT COUNT(submitid) "]
    statement.extend(select_submit_query(userid, rating, otherid, backid, nextid))
    return d.execute("".join(statement))[0][0]


def select_submit(userid, rating, limit, otherid, backid=None, nextid=None):
    statement = ["SELECT su.submitid, su.title, su.rating, fa.unixtime, su.userid, pr.username, su.subtype"]
    statement.extend(select_submit_query(userid, rating, otherid, backid, nextid))

    statement.append(" ORDER BY fa.unixtime%s LIMIT %i" % ("" if backid else " DESC", limit))

    query = [{
        "contype": 10,
        "submitid": i[0],
        "title": i[1],
        "rating": i[2],
        "unixtime": i[3],
        "userid": i[4],
        "username": i[5],
        "subtype": i[6],
    } for i in d.execute("".join(statement))]
    media.populate_with_submission_media(query)

    return query[::-1] if backid else query


def select_char(userid, rating, limit, otherid, backid=None, nextid=None):
    statement = ["""
        SELECT ch.charid, ch.char_name, ch.rating, fa.unixtime, ch.userid, pr.username, ch.settings
        FROM favorite fa
            INNER JOIN character ch ON fa.targetid = ch.charid
            INNER JOIN profile pr ON ch.userid = pr.userid
        WHERE fa.type = 'f'
            AND ch.settings !~ 'h'
    """]

    if userid:
        # filter own content in SFW mode
        if d.is_sfw_mode():
            statement.append(" AND (ch.rating <= %i)" % (rating,))
        else:
            statement.append(" AND (ch.userid = %i OR ch.rating <= %i)" % (userid, rating))
        statement.append(m.MACRO_FRIENDUSER_CHARACTER % (userid, userid, userid))
        statement.append(m.MACRO_IGNOREUSER % (userid, "ch"))
        statement.append(m.MACRO_BLOCKTAG_CHAR % (userid, userid))
    else:
        statement.append(" AND ch.rating <= %i AND ch.settings !~ 'f'" % (rating,))

    statement.append(" AND fa.userid = %i" % (otherid,))

    if backid:
        statement.append(" AND fa.unixtime > "
                         "(SELECT unixtime FROM favorite WHERE (userid, targetid, type) = (%i, %i, 'f'))"
                         % (otherid, backid))
    elif nextid:
        statement.append(" AND fa.unixtime < "
                         "(SELECT unixtime FROM favorite WHERE (userid, targetid, type) = (%i, %i, 'f'))"
                         % (otherid, nextid))

    statement.append(" ORDER BY fa.unixtime%s LIMIT %i" % ("" if backid else " DESC", limit))

    from weasyl import character
    query = [{
        "contype": 20,
        "charid": i[0],
        "title": i[1],
        "rating": i[2],
        "unixtime": i[3],
        "userid": i[4],
        "username": i[5],
        "sub_media": character.fake_media_items(i[0], i[4], d.get_sysname(i[5]), i[6]),
    } for i in d.execute("".join(statement))]

    return query[::-1] if backid else query


def select_journal(userid, rating, limit, otherid, backid=None, nextid=None):
    statement = ["""
        SELECT jo.journalid, jo.title, jo.rating, fa.unixtime, jo.userid, pr.username, pr.config
        FROM favorite fa
            INNER JOIN journal jo ON fa.targetid = jo.journalid
            INNER JOIN profile pr ON jo.userid = pr.userid
        WHERE fa.type = 'j'
            AND jo.settings !~ 'h'
    """]

    if userid:
        # filter own content in SFW mode
        if d.is_sfw_mode():
            statement.append(" AND (jo.rating <= %i)" % (rating,))
        else:
            statement.append(" AND (jo.userid = %i OR jo.rating <= %i)" % (userid, rating))
        statement.append(m.MACRO_FRIENDUSER_JOURNAL % (userid, userid, userid))
        statement.append(m.MACRO_IGNOREUSER % (userid, "jo"))
        statement.append(m.MACRO_BLOCKTAG_JOURNAL % (userid, userid))
    else:
        statement.append(" AND jo.rating <= %i AND jo.settings !~ 'f'" % (rating,))

    statement.append(" AND fa.userid = %i" % (otherid,))

    if backid:
        statement.append(" AND fa.unixtime > "
                         "(SELECT unixtime FROM favorite WHERE (userid, targetid, type) = (%i, %i, 'j'))"
                         % (otherid, backid))
    elif nextid:
        statement.append(" AND fa.unixtime < "
                         "(SELECT unixtime FROM favorite WHERE (userid, targetid, type) = (%i, %i, 'j'))"
                         % (otherid, nextid))

    statement.append(" ORDER BY fa.unixtime%s LIMIT %i" % ("" if backid else " DESC", limit))

    query = [{
        "contype": 30,
        "journalid": i[0],
        "title": i[1],
        "rating": i[2],
        "unixtime": i[3],
        "userid": i[4],
        "username": i[5],
    } for i in d.execute("".join(statement))]
    media.populate_with_user_media(query)

    return query[::-1] if backid else query


def insert(userid, submitid=None, charid=None, journalid=None):
    if submitid:
        content_table, id_field, target = "submission", "submitid", submitid
    elif charid:
        content_table, id_field, target = "character", "charid", charid
    else:
        content_table, id_field, target = "journal", "journalid", journalid

<<<<<<< HEAD
    if submitid:
        query = d.execute("SELECT userid, friends_only FROM %s WHERE %s = %i",
                          [content_table, id_field, target], options="single")
    else:
        query = d.execute("SELECT userid, settings FROM %s WHERE %s = %i",
                          [content_table, id_field, target], options="single")
=======
    query = d.engine.execute(
        "SELECT userid, settings FROM %s WHERE %s = %i" % (content_table, id_field, target),
    ).first()
>>>>>>> e0bc9129

    if not query:
        raise WeasylError("TargetRecordMissing")
    elif userid == query[0]:
        raise WeasylError("CannotSelfFavorite")
    elif (submitid and query[1] or not submitid and "f" in query[1]) and not frienduser.check(userid, query[0]):
        raise WeasylError("FriendsOnly")
    elif ignoreuser.check(userid, query[0]):
        raise WeasylError("YouIgnored")
    elif ignoreuser.check(query[0], userid):
        raise WeasylError("contentOwnerIgnoredYou")

    notified = []

    def insert_transaction(db):
        insert_result = db.execute(
            'INSERT INTO favorite (userid, targetid, type, unixtime) '
            'VALUES (%(user)s, %(target)s, %(type)s, %(now)s) '
            'ON CONFLICT DO NOTHING',
            user=userid,
            target=d.get_targetid(submitid, charid, journalid),
            type='s' if submitid else 'f' if charid else 'j',
            now=d.get_time())

        if insert_result.rowcount == 0:
            return

        if submitid:
            db.execute(
                "UPDATE submission SET favorites = favorites + 1"
                " WHERE submitid = %(target)s",
                target=submitid,
            )

        if not notified:
            # create a list of users to notify
            notified_ = collection.find_owners(submitid)

            # conditions under which "other" should be notified
            def can_notify(other):
                other_jsonb = d.get_profile_settings(other)
                allow_notify = other_jsonb.allow_collection_notifs
                return allow_notify and not ignoreuser.check(other, userid)
            notified.extend(u for u in notified_ if can_notify(u))
            # always notify for own content
            notified.append(query[0])

        for other in notified:
            welcome.favorite_insert(db, userid, submitid=submitid, charid=charid, journalid=journalid, otherid=other)

    d.serializable_retry(insert_transaction)


def remove(userid, submitid=None, charid=None, journalid=None):
    def remove_transaction(db):
        delete_result = db.execute(
            "DELETE FROM favorite WHERE (userid, targetid, type) = (%(user)s, %(target)s, %(type)s)",
            user=userid,
            target=d.get_targetid(submitid, charid, journalid),
            type="s" if submitid else "f" if charid else "j",
        )

        if delete_result.rowcount == 0:
            return

        if submitid:
            db.execute(
                "UPDATE submission SET favorites = favorites - 1 WHERE submitid = %(target)s",
                target=submitid,
            )

        welcome.favorite_remove(db, userid, submitid=submitid, charid=charid, journalid=journalid)

    d.serializable_retry(remove_transaction)


def check(userid, submitid=None, charid=None, journalid=None):
    if not userid:
        return False

    return d.engine.scalar(
        """
            SELECT EXISTS (
                SELECT 0 FROM favorite
                    WHERE (userid, targetid, type) = (%(user)s, %(target)s, %(type)s)
            )
        """,
        user=userid,
        target=d.get_targetid(submitid, charid, journalid),
        type="s" if submitid else "f" if charid else "j",
    )


def count(id, contenttype='submission'):
    """Fetches the count of favorites on some content.

    Args:
        id (int): ID of the content to get the count for.
        contenttype (str): Type of content to fetch. It accepts one of the following:
            submission, journal, or character

    Returns:
        An int with the number of favorites.
    """

    if contenttype == 'submission':
        querytype = 's'
    elif contenttype == 'journal':
        querytype = 'j'
    elif contenttype == 'character':
        querytype = 'f'
    else:
        raise ValueError("type should be one of 'submission', 'journal', or 'character'")

    return d.engine.scalar(
        "SELECT COUNT(*) FROM favorite WHERE targetid = %s AND type = %s",
        (id, querytype))<|MERGE_RESOLUTION|>--- conflicted
+++ resolved
@@ -176,18 +176,14 @@
     else:
         content_table, id_field, target = "journal", "journalid", journalid
 
-<<<<<<< HEAD
     if submitid:
-        query = d.execute("SELECT userid, friends_only FROM %s WHERE %s = %i",
-                          [content_table, id_field, target], options="single")
-    else:
-        query = d.execute("SELECT userid, settings FROM %s WHERE %s = %i",
-                          [content_table, id_field, target], options="single")
-=======
-    query = d.engine.execute(
-        "SELECT userid, settings FROM %s WHERE %s = %i" % (content_table, id_field, target),
-    ).first()
->>>>>>> e0bc9129
+        query = d.engine.execute(
+            "SELECT userid, friends_only FROM %s WHERE %s = %i" % (content_table, id_field, target),
+        ).first()
+    else:
+        query = d.engine.execute(
+            "SELECT userid, settings FROM %s WHERE %s = %i" % (content_table, id_field, target),
+        ).first()
 
     if not query:
         raise WeasylError("TargetRecordMissing")
