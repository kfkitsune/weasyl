--- conflicted
+++ resolved
@@ -644,10 +644,8 @@
 
 
 def do_manage(my_userid, userid, username=None, full_name=None, catchphrase=None,
-<<<<<<< HEAD
-              birthday=None, gender=None, country=None, permission_tag=None):
-=======
-              birthday=None, gender=None, country=None, remove_social=None):
+              birthday=None, gender=None, country=None, remove_social=None,
+              permission_tag=None):
     """Updates a user's information from the admin user management page.
     After updating the user it records all the changes into the mod notes.
 
@@ -663,11 +661,11 @@
         gender (str): New gender for user. Defaults to None.
         country (str): New country for user. Defaults to None.
         remove_social (list): Items to remove from the user's social/contact links. Defaults to None.
+        permission_tag (bool): New tagging permission for user. Defaults to None.
 
     Returns:
         Does not return.
     """
->>>>>>> 3c4ffdda
     updates = []
 
     # Username
@@ -743,7 +741,12 @@
                   [country, userid])
         updates.append('- Country: %s' % (country,))
 
-<<<<<<< HEAD
+    # Social and contact links
+    if remove_social:
+        for social_link in remove_social:
+            d.engine.execute("DELETE FROM user_links WHERE userid = %(userid)s AND link_type = %(link)s", userid=userid, link=social_link)
+            updates.append('- Removed social link for %s' % (social_link,))
+
     # Permissions
     if permission_tag is not None:
         if permission_tag:
@@ -758,13 +761,6 @@
         if d.engine.execute(query, user=userid).rowcount != 0:
             updates.append('- Permission to tag: ' + ('yes' if permission_tag else 'no'))
             d._get_config.invalidate(userid)
-=======
-    # Social and contact links
-    if remove_social:
-        for social_link in remove_social:
-            d.engine.execute("DELETE FROM user_links WHERE userid = %(userid)s AND link_type = %(link)s", userid=userid, link=social_link)
-            updates.append('- Removed social link for %s' % (social_link,))
->>>>>>> 3c4ffdda
 
     if updates:
         from weasyl import moderation
