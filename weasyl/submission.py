--- conflicted
+++ resolved
@@ -1,10 +1,6 @@
 from __future__ import absolute_import, division
 
-<<<<<<< HEAD
-=======
 import re
-import urlparse
->>>>>>> 317462b6
 from io import BytesIO
 from urllib.parse import urlparse
 
@@ -145,7 +141,7 @@
 
 
 def _http_get_if_crosspostable(url):
-    parsed = urlparse.urlparse(url)
+    parsed = urlparse(url)
 
     if parsed.scheme not in ("http", "https") or _ALLOWED_CROSSPOST_HOST.search(parsed.netloc) is None:
         raise WeasylError("crosspostInvalid")
