--- conflicted
+++ resolved
@@ -30,13 +30,11 @@
         "canonical_url": "/~" + define.get_sysname(form.name)
     }
 
-<<<<<<< HEAD
     if not request.userid:
         # Only generate the Twitter/OGP meta headers if not authenticated (the UA viewing is likely automated).
         twit_card = profile.twitter_card(otherid)
         if define.user_is_twitterbot():
             extras['twitter_card'] = twit_card
-            extras['options'] = ['nocache']
         # The "og:" prefix is specified in page_start.html, and og:image is required by the OGP spec, so something must be in there.
         extras['ogp'] = {
             'title': twit_card['title'],
@@ -46,10 +44,6 @@
             'description': twit_card['description'],
             'image': twit_card['image:src'] if 'image:src' in twit_card else define.cdnify_url('/static/images/logo-mark-light.svg'),
         }
-=======
-    if define.user_is_twitterbot():
-        extras['twitter_card'] = profile.twitter_card(otherid)
->>>>>>> a26ff62b
 
     if not request.userid and "h" in userprofile['config']:
         return Response(define.errorpage(
