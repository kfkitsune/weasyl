--- conflicted
+++ resolved
@@ -183,12 +183,7 @@
     form.journalid = define.get_int(form.journalid)
 
     if form.action == "favorite":
-        try:
-<<<<<<< HEAD
-            favorite.insert(request.userid, form.submitid, form.charid, form.journalid)
-        except WeasylError as we:
-            if we.value != "favoriteRecordExists":
-                raise
+        favorite.insert(request.userid, form.submitid, form.charid, form.journalid)
     elif form.action == "unfavorite":
         favorite.remove(request.userid, form.submitid, form.charid, form.journalid)
 
@@ -197,54 +192,4 @@
     elif form.charid:
         raise HTTPSeeOther(location="/character/%i" % (form.charid,))
     else:
-        raise HTTPSeeOther(location="/journal/%i" % (form.journalid,))
-=======
-            note.send(self.user_id, form)
-        except ValueError:
-            raise WeasylError('recipientInvalid')
-        else:
-            raise web.seeother("/notes")  # todo (send to /note/xxx ?)
-
-
-class notes_remove_(controller_base):
-    login_required = True
-
-    @define.token_checked
-    def POST(self):
-        form = web.input(folder="", backid="", nextid="", notes=[])
-        backid = int(form.backid) if form.backid else None
-        nextid = int(form.nextid) if form.nextid else None
-
-        note.remove_list(self.user_id, map(int, form.notes))
-        link = "/notes?folder=" + form.folder
-
-        if backid:
-            link += "&backid=%i" % backid
-        elif nextid:
-            link += "&nextid=%i" % nextid
-
-        raise web.seeother(link)
-
-
-class favorite_(controller_base):
-    login_required = True
-
-    @define.token_checked
-    def POST(self):
-        form = web.input(submitid="", charid="", journalid="")
-        form.charid = define.get_int(form.charid)
-        form.submitid = define.get_int(form.submitid)
-        form.journalid = define.get_int(form.journalid)
-
-        if form.action == "favorite":
-            favorite.insert(self.user_id, form.submitid, form.charid, form.journalid)
-        elif form.action == "unfavorite":
-            favorite.remove(self.user_id, form.submitid, form.charid, form.journalid)
-
-        if form.submitid:
-            raise web.seeother("/submission/%i" % (form.submitid,))
-        elif form.charid:
-            raise web.seeother("/character/%i" % (form.charid,))
-        else:
-            raise web.seeother("/journal/%i" % (form.journalid,))
->>>>>>> d71183d3
+        raise HTTPSeeOther(location="/journal/%i" % (form.journalid,))