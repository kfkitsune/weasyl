import arrow
from sqlalchemy.dialects.postgresql import ARRAY
from sqlalchemy.orm import aliased, contains_eager, joinedload
import sqlalchemy as sa
import web

from libweasyl.models.content import Report, ReportComment
from libweasyl.models.users import Login
from libweasyl import constants, staff
from weasyl.error import WeasylError
from weasyl import macro as m, define as d, media, note


_CONTENT = 2000


def _convert_violation(target):
    violation = [i[2] for i in m.MACRO_REPORT_VIOLATION if i[0] == target]
    return violation[0] if violation else 'Unknown'


def _dict_of_targetid(submitid, charid, journalid):
    """
    Given a target of some type, return a dictionary indicating what the 'some
    type' is. The dictionary's key will be the appropriate column on the Report
    model.
    """
    if submitid:
        return {'target_sub': submitid}
    elif charid:
        return {'target_char': charid}
    elif journalid:
        return {'target_journal': journalid}
    else:
        raise ValueError('no ID given')


# form
#   submitid     violation
#   charid       content
#   journalid

def create(userid, form):
    form.submitid = d.get_int(form.submitid)
    form.charid = d.get_int(form.charid)
    form.journalid = d.get_int(form.journalid)
    form.violation = d.get_int(form.violation)
    form.content = form.content.strip()[:_CONTENT]

    # get the violation type from allowed types
    try:
        vtype = next(x for x in m.MACRO_REPORT_VIOLATION if x[0] == form.violation)
    except StopIteration:
        raise WeasylError("Unexpected")

    if not form.submitid and not form.charid and not form.journalid:
        raise WeasylError("Unexpected")
    elif form.violation == 0:
        if userid not in staff.MODS:
            raise WeasylError("Unexpected")
    elif (form.submitid or form.charid) and not 2000 <= form.violation < 3000:
        raise WeasylError("Unexpected")
    elif form.journalid and not 3000 <= form.violation < 4000:
        raise WeasylError("Unexpected")
    elif vtype[3] and not form.content:
        raise WeasylError("ReportCommentRequired")

<<<<<<< HEAD
    query = d.execute(
        "SELECT userid, %s FROM %s WHERE %s = %i",
        ["hidden", "submission", "submitid", form.submitid] if form.submitid else
        ["settings", "character", "charid", form.charid] if form.charid else
        ["settings", "journal", "journalid", form.journalid],
        options="single")

    if not query or (form.violation != 0 and (form.submitid and query[1] or not form.submitid and 'h' in query[1])):
=======
    is_hidden = d.engine.scalar(
        "SELECT settings ~ 'h' FROM %s WHERE %s = %i" % (
            ("submission", "submitid", form.submitid) if form.submitid else
            ("character", "charid", form.charid) if form.charid else
            ("journal", "journalid", form.journalid)
        )
    )

    if is_hidden is None or (form.violation != 0 and is_hidden):
>>>>>>> e0bc9129
        raise WeasylError("TargetRecordMissing")

    now = arrow.get()
    target_dict = _dict_of_targetid(form.submitid, form.charid, form.journalid)
    report = Report.query.filter_by(is_closed=False, **target_dict).first()
    if report is None:
        if form.violation == 0:
            raise WeasylError("Unexpected")
        urgency = vtype[1]
        report = Report(urgency=urgency, opened_at=now, **target_dict)
        Report.dbsession.add(report)

    Report.dbsession.add(ReportComment(
        report=report, violation=form.violation, userid=userid, unixtime=now, content=form.content))

    Report.dbsession.flush()


_report_types = [
    '_target_sub',
    '_target_char',
    '_target_journal',
]


def select_list(userid, form):
    # Find the unique violation types and the number of reporters. This will be
    # joined against the Report model to get the violations/reporters for each
    # selected report.
    subq = (
        ReportComment.dbsession.query(
            ReportComment.reportid,
            sa.func.count(),
            sa.type_coerce(
                sa.func.array_agg(ReportComment.violation.distinct()),
                ARRAY(sa.Integer, as_tuple=True)).label('violations'))
        .filter(ReportComment.violation != 0)
        .group_by(ReportComment.reportid)
        .subquery())

    # Find reports, joining against the aforementioned subquery, and eager-load
    # the reports' owners.
    q = (
        Report.dbsession.query(Report, subq)
        .options(joinedload(Report.owner))
        .join(subq, Report.reportid == subq.c.reportid)
        .reset_joinpoint())

    # For each type of report, eagerly load the content reported and the
    # content's owner. Also, keep track of the Login model aliases used for each
    # report type so they can be filtered against later.
    login_aliases = []
    for column_name in _report_types:
        login_alias = aliased(Login)
        login_aliases.append(login_alias)
        q = (
            q
            .outerjoin(getattr(Report, column_name))
            .outerjoin(login_alias)
            .options(contains_eager(column_name + '.owner', alias=login_alias))
            .reset_joinpoint())

    # Filter by report status. form.status can also be 'all', in which case no
    # filter is applied.
    if form.status == 'closed':
        q = q.filter_by(is_closed=True)
    elif form.status == 'open':
        q = q.filter_by(is_closed=False)

    # If filtering by the report's content's owner, iterate over the previously
    # collected Login model aliases to compare against Login.login_name.
    if form.submitter:
        submitter = d.get_sysname(form.submitter)
        q = q.filter(sa.or_(l.login_name == submitter for l in login_aliases))

    # If filtering by violation type, see if the violation is in the array
    # aggregate of unique violations for this report.
    if form.violation and form.violation != '-1':
        q = q.filter(sa.literal(int(form.violation)) == sa.func.any(subq.c.violations))

    q = q.order_by(Report.opened_at.desc())
    return [(report, report_count, list(map(_convert_violation, violations)))
            for report, _, report_count, violations in q.all()]


def select_view(userid, form):
    report = (
        Report.query
        .options(joinedload('comments', innerjoin=True).joinedload('poster', innerjoin=True))
        .get_or_404(int(form.reportid)))
    report.old_style_comments = [
        {
            'userid': c.userid,
            'username': c.poster.profile.username,
            'unixtime': c.unixtime,
            'content': c.content,
            'violation': _convert_violation(c.violation),
        } for c in report.comments]
    media.populate_with_user_media(report.old_style_comments)
    report.old_style_comments.sort(key=lambda c: c['unixtime'])
    return report


_closure_actions = {
    'no_action_taken': constants.ReportClosureReason.no_action_taken,
    'action_taken': constants.ReportClosureReason.action_taken,
    'invalid': constants.ReportClosureReason.invalid,
}


def close(userid, form):
    if userid not in staff.MODS:
        raise WeasylError("InsufficientPermissions")

    root_report = Report.query.get(int(form.reportid))
    if root_report is None or root_report.is_closed:
        return

    if 'close_all_user_reports' in form:
        # If we're closing all of the reports opened against a particular content
        # owner, do the same thing as in the select_list function and collect Login
        # aliases so that filtering can be done by Login.login_name.
        q = Report.query
        login_aliases = []
        for column_name in _report_types:
            login_alias = aliased(Login)
            login_aliases.append(login_alias)
            q = (
                q
                .outerjoin(getattr(Report, column_name))
                .outerjoin(login_alias)
                .reset_joinpoint())

        q = (
            q
            .filter_by(is_closed=False)
            .filter(sa.or_(l.login_name == root_report.target.owner.login_name for l in login_aliases)))
        reports = q.all()

    else:
        reports = [root_report]

    for report in reports:
        if report.is_closed:
            raise RuntimeError("a closed report shouldn't have gotten this far")
        report.closerid = userid
        report.settings.mutable_settings.clear()
        if 'assign' in form:
            report.is_under_review = True
        elif 'unassign' in form:
            report.closerid = None
        else:
            report.closed_at = arrow.get()
            report.closure_explanation = form.explanation
            report.closure_reason = _closure_actions[form.action]

    Report.dbsession.flush()
    if form.action == 'action_taken':
        # TODO(hyena): Remove this dependency on web.py's Storage objects.
        note_form = web.Storage()
        note_form.title = form.note_title
        note_form.content = form.user_note
        note_form.recipient = root_report.target.owner.login_name
        note_form.mod_copy = True
        note_form.staff_note = form.explanation
        note.send(userid, note_form)


def check(submitid=None, charid=None, journalid=None):
    return bool(
        Report.query
        .filter_by(is_closed=False, **_dict_of_targetid(submitid, charid, journalid))
        .count())


def select_reported_list(userid):
    q = (
        Report.query
        .join(ReportComment)
        .options(contains_eager(Report.comments))
        .options(joinedload('_target_sub'))
        .options(joinedload('_target_char'))
        .options(joinedload('_target_journal'))
        .filter(ReportComment.violation != 0)
        .filter_by(userid=userid))

    reports = q.all()
    for report in reports:
        report.latest_report = max(c.unixtime for c in report.comments)

    reports.sort(key=lambda r: r.latest_report, reverse=True)
    return reports<|MERGE_RESOLUTION|>--- conflicted
+++ resolved
@@ -65,26 +65,15 @@
     elif vtype[3] and not form.content:
         raise WeasylError("ReportCommentRequired")
 
-<<<<<<< HEAD
-    query = d.execute(
-        "SELECT userid, %s FROM %s WHERE %s = %i",
-        ["hidden", "submission", "submitid", form.submitid] if form.submitid else
-        ["settings", "character", "charid", form.charid] if form.charid else
-        ["settings", "journal", "journalid", form.journalid],
-        options="single")
-
-    if not query or (form.violation != 0 and (form.submitid and query[1] or not form.submitid and 'h' in query[1])):
-=======
     is_hidden = d.engine.scalar(
-        "SELECT settings ~ 'h' FROM %s WHERE %s = %i" % (
-            ("submission", "submitid", form.submitid) if form.submitid else
-            ("character", "charid", form.charid) if form.charid else
-            ("journal", "journalid", form.journalid)
+        "SELECT %s FROM %s WHERE %s = %i" % (
+            ("hidden", "submission", "submitid", form.submitid) if form.submitid else
+            ("settings ~ 'h'", "character", "charid", form.charid) if form.charid else
+            ("settings ~ 'h'", "journal", "journalid", form.journalid)
         )
     )
 
     if is_hidden is None or (form.violation != 0 and is_hidden):
->>>>>>> e0bc9129
         raise WeasylError("TargetRecordMissing")
 
     now = arrow.get()
