#!/usr/bin/env python
import os

from setuptools import setup

# work around the combination of http://bugs.python.org/issue8876 and
# https://www.virtualbox.org/ticket/818 since it doesn't really have ill
# effects and there will be a lot of virtualbox users.
del os.link


setup(
    name='libweasyl',
    description='common code across weasyl projects',
    author='Weasyl LLC',
    packages=[
        'libweasyl', 'libweasyl.models',
        'libweasyl.test', 'libweasyl.models.test',
    ],
    package_data={
        'libweasyl': [
            'alembic/*.py', 'alembic/versions/*.py',
            'test/data/*',
        ],
    },
    install_requires=[
<<<<<<< HEAD
        'alembic==1.3.2',
=======
        'alembic==1.3.3',
        'anyjson==0.3.3',
>>>>>>> 70e842d3
        'arrow==0.15.2',
        'bcrypt==3.1.7',
        'dogpile.cache==0.9.0',
        'lxml==4.5.0',
        'misaka==1.0.3+weasyl.6',    # https://github.com/Weasyl/misaka
        'oauthlib==2.1.0',
        'Pillow==6.2.2',
        'psycopg2cffi==2.7.7',
        'pyramid~=1.10.4',
        'pytz==2019.3',
        'sanpera==0.1.1+weasyl.6',   # https://github.com/Weasyl/sanpera
        'sqlalchemy==1.3.13',
        'translationstring==1.3',
        'backports.lzma==0.0.12;python_version<"3.3"',
        'enum34==1.1.6;python_version<"3.4"',
    ],
    extras_require={
        'development': [
            'coverage==5.0.3',
            'flake8',
            'pytest==4.6.9',
            'tox',
        ],
    },
)<|MERGE_RESOLUTION|>--- conflicted
+++ resolved
@@ -24,12 +24,7 @@
         ],
     },
     install_requires=[
-<<<<<<< HEAD
-        'alembic==1.3.2',
-=======
         'alembic==1.3.3',
-        'anyjson==0.3.3',
->>>>>>> 70e842d3
         'arrow==0.15.2',
         'bcrypt==3.1.7',
         'dogpile.cache==0.9.0',
