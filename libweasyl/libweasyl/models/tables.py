from sqlalchemy import (
    MetaData, Table, Column, CheckConstraint, ForeignKeyConstraint, UniqueConstraint, Index,
    Integer, String, Text, text, DateTime, func, Boolean)
from sqlalchemy.dialects.postgresql import ARRAY, BYTEA, JSONB, TIMESTAMP
from sqlalchemy.schema import ForeignKey


from libweasyl.models.helpers import (
    ArrowColumn, CharSettingsColumn, JSONValuesColumn, RatingColumn, WeasylTimestampColumn, enum_column)
from libweasyl import constants


metadata = MetaData()


def default_fkey(*args, **kwargs):
    return ForeignKeyConstraint(*args, onupdate='CASCADE', ondelete='CASCADE', **kwargs)


api_tokens = Table(
    'api_tokens', metadata,
    Column('userid', Integer(), primary_key=True, nullable=False),
    Column('token', String(length=64), primary_key=True, nullable=False),
    Column('description', String()),
    default_fkey(['userid'], ['login.userid'], name='api_tokens_userid_fkey'),
)


authbcrypt = Table(
    'authbcrypt', metadata,
    Column('userid', Integer(), primary_key=True, nullable=False),
    Column('hashsum', String(length=100), nullable=False),
    default_fkey(['userid'], ['login.userid'], name='authbcrypt_userid_fkey'),
)


blocktag = Table(
    'blocktag', metadata,
    Column('userid', Integer(), primary_key=True, nullable=False),
    Column('tagid', Integer(), primary_key=True, nullable=False),
    Column('rating', RatingColumn, nullable=False),
    default_fkey(['tagid'], ['searchtag.tagid'], name='blocktag_tagid_fkey'),
    default_fkey(['userid'], ['login.userid'], name='blocktag_userid_fkey'),
)

Index('ind_blocktag_userid', blocktag.c.userid)


charcomment = Table(
    'charcomment', metadata,
    Column('commentid', Integer(), primary_key=True, nullable=False),
    Column('userid', Integer(), nullable=False),
    Column('targetid', Integer(), nullable=False),
    Column('parentid', Integer(), nullable=False, server_default='0'),
    Column('content', String(length=10000), nullable=False),
    Column('unixtime', WeasylTimestampColumn(), nullable=False),
    Column('indent', Integer(), nullable=False, server_default='0'),
    Column('settings', String(length=20), nullable=False, server_default=''),
    Column('hidden_by', Integer(), nullable=True),
    default_fkey(['targetid'], ['character.charid'], name='charcomment_targetid_fkey'),
    default_fkey(['userid'], ['login.userid'], name='charcomment_userid_fkey'),
    default_fkey(['hidden_by'], ['login.userid'], name='charcomment_hidden_by_fkey'),
)

Index('ind_charcomment_targetid_commentid', charcomment.c.targetid, charcomment.c.commentid)


collection = Table(
    'collection', metadata,
    Column('userid', Integer(), primary_key=True, nullable=False),
    Column('submitid', Integer(), primary_key=True, nullable=False),
    Column('unixtime', WeasylTimestampColumn(), nullable=False),
    Column('settings', String(length=20), nullable=False, server_default='p'),
    default_fkey(['userid'], ['login.userid'], name='collection_userid_fkey'),
    default_fkey(['submitid'], ['submission.submitid'], name='collection_submitid_fkey'),
)

Index('ind_collection_userid', collection.c.userid)


comments = Table(
    'comments', metadata,
    Column('commentid', Integer(), primary_key=True),
    Column('userid', Integer(), nullable=False),
    Column('target_user', Integer(), nullable=True),
    Column('target_sub', Integer(), nullable=True),
    Column('parentid', Integer(), nullable=True),
    Column('content', Text(), nullable=False),
    Column('unixtime', WeasylTimestampColumn(), nullable=False),
    Column('indent', Integer(), nullable=False, server_default='0'),
    Column('settings', CharSettingsColumn({
        'h': 'hidden',
        's': 'staff-note',
    }, length=20), nullable=False, server_default=''),
    Column('hidden_by', Integer(), nullable=True),
    default_fkey(['userid'], ['login.userid'], name='comments_userid_fkey'),
    default_fkey(['target_user'], ['login.userid'], name='comments_target_user_fkey'),
    default_fkey(['target_sub'], ['submission.submitid'], name='comments_target_sub_fkey'),
    default_fkey(['parentid'], ['comments.commentid'], name='comments_parentid_fkey'),
    default_fkey(['hidden_by'], ['login.userid'], name='comments_hidden_by_fkey'),
    CheckConstraint('(target_user IS NOT NULL) != (target_sub IS NOT NULL)', name='comments_target_check'),
)

Index('ind_comments_target_user_commentid', comments.c.target_user, comments.c.commentid, postgresql_where=comments.c.target_user != None)
Index('ind_comments_target_sub_commentid', comments.c.target_sub, comments.c.commentid, postgresql_where=comments.c.target_sub != None)


commishclass = Table(
    'commishclass', metadata,
    Column('classid', Integer(), primary_key=True, nullable=False),
    Column('userid', Integer(), primary_key=True, nullable=False),
    Column('title', String(length=100), nullable=False),
    default_fkey(['userid'], ['login.userid'], name='commishclass_userid_fkey'),
)

Index('ind_userid_title', commishclass.c.userid, commishclass.c.title, unique=True)
Index('ind_commishclass_userid', commishclass.c.userid)


commishdesc = Table(
    'commishdesc', metadata,
    Column('userid', Integer(), primary_key=True, nullable=False),
    Column('content', String(length=20000), nullable=False),
    default_fkey(['userid'], ['login.userid'], name='commishdesc_userid_fkey'),
)


commishprice = Table(
    'commishprice', metadata,
    Column('priceid', Integer(), primary_key=True, nullable=False),
    Column('classid', Integer(), primary_key=True, nullable=False),
    Column('userid', Integer(), primary_key=True, nullable=False),
    Column('title', String(length=500), nullable=False),
    Column('amount_min', Integer(), nullable=False),
    Column('amount_max', Integer(), nullable=False),
    Column('settings', String(length=20), nullable=False, server_default=''),
    default_fkey(['userid'], ['login.userid'], name='commishprice_userid_fkey'),
)

Index('ind_classid_userid_title', commishprice.c.classid, commishprice.c.userid, commishprice.c.title, unique=True)


cron_runs = Table(
    'cron_runs', metadata,
    Column('last_run', TIMESTAMP(), nullable=False),
)


emailblacklist = Table(
    'emailblacklist', metadata,
    Column('id', Integer(), primary_key=True, nullable=False),
    Column('added_by', Integer(), nullable=False),
    Column('domain_name', String(length=252), nullable=False, unique=True),
    Column('reason', Text(), nullable=False),
    default_fkey(['added_by'], ['login.userid'], name='emailblacklist_userid_fkey'),
)


emailverify = Table(
    'emailverify', metadata,
    Column('userid', Integer(), primary_key=True, nullable=False),
    Column('email', String(length=100), nullable=False, unique=True),
    Column('createtimestamp', DateTime(timezone=True), nullable=False, server_default=func.now()),
    Column('token', String(length=100), nullable=False),
    default_fkey(['userid'], ['login.userid'], name='emailverify_userid_fkey'),
)

Index('ind_emailverify_token', emailverify.c.token)


favorite = Table(
    'favorite', metadata,
    Column('userid', Integer(), primary_key=True, nullable=False),
    Column('targetid', Integer(), primary_key=True, nullable=False, autoincrement=False),
    Column('type', String(length=5), primary_key=True, nullable=False, server_default=''),
    Column('unixtime', WeasylTimestampColumn(), nullable=False),
    default_fkey(['userid'], ['login.userid'], name='favorite_userid_fkey'),
)

Index('ind_favorite_userid', favorite.c.userid)
Index('ind_favorite_type_targetid', favorite.c.type, favorite.c.targetid)
Index('ind_favorite_userid_type_unixtime', favorite.c.userid, favorite.c.type, favorite.c.unixtime)


folder = Table(
    'folder', metadata,
    Column('folderid', Integer(), primary_key=True, nullable=False),
    Column('parentid', Integer(), nullable=False),
    Column('userid', Integer(), nullable=False),
    Column('title', String(length=100), nullable=False),
    Column('settings', CharSettingsColumn({
        'h': 'hidden',
        'n': 'no-notifications',
        'u': 'profile-filter',
        'm': 'index-filter',
        'f': 'featured-filter',
    }, length=20), nullable=False, server_default=''),
    default_fkey(['userid'], ['login.userid'], name='folder_userid_fkey'),
)

Index('ind_folder_userid', folder.c.userid)


forgotpassword = Table(
    'forgotpassword', metadata,
    Column('userid', Integer(), unique=True, nullable=False),
    Column('token', String(length=100), primary_key=True, nullable=False),
    Column('set_time', Integer(), nullable=False),
    Column('link_time', Integer(), nullable=False, server_default='0'),
    Column('address', Text(), nullable=False),
    default_fkey(['userid'], ['login.userid'], name='forgotpassword_userid_fkey'),
)


frienduser = Table(
    'frienduser', metadata,
    Column('userid', Integer(), primary_key=True, nullable=False),
    Column('otherid', Integer(), primary_key=True, nullable=False),
    Column('settings', CharSettingsColumn({
        'p': 'pending',
    }, length=20), nullable=False, server_default='p'),
    Column('unixtime', WeasylTimestampColumn(), nullable=False,
           server_default=text(u"(date_part('epoch'::text, now()) - (18000)::double precision)")),
    default_fkey(['otherid'], ['login.userid'], name='frienduser_otherid_fkey'),
    default_fkey(['userid'], ['login.userid'], name='frienduser_userid_fkey'),
)

Index('ind_frienduser_otherid', frienduser.c.otherid)
Index('ind_frienduser_userid', frienduser.c.userid)


character = Table(
    'character', metadata,
    Column('charid', Integer(), primary_key=True, nullable=False),
    Column('userid', Integer(), nullable=False),
    Column('unixtime', WeasylTimestampColumn(), nullable=False),
    Column('char_name', String(length=100), nullable=False, server_default=''),
    Column('age', String(length=100), nullable=False, server_default=''),
    Column('gender', String(length=100), nullable=False, server_default=''),
    Column('height', String(length=100), nullable=False, server_default=''),
    Column('weight', String(length=100), nullable=False, server_default=''),
    Column('species', String(length=100), nullable=False, server_default=''),
    Column('content', String(length=100000), nullable=False, server_default=u""),
    Column('rating', RatingColumn, nullable=False),
    Column('settings', CharSettingsColumn({
        'h': 'hidden',
        'f': 'friends-only',
        't': 'tag-locked',
        'c': 'comment-locked',
    }, length=20), nullable=False, server_default=''),
    Column('page_views', Integer(), nullable=False, server_default='0'),
    default_fkey(['userid'], ['login.userid'], name='character_userid_fkey'),
)

Index('ind_character_userid', character.c.userid)


google_doc_embeds = Table(
    'google_doc_embeds', metadata,
    Column('submitid', Integer(), primary_key=True, nullable=False),
    Column('embed_url', String(length=255), nullable=False),
    default_fkey(['submitid'], ['submission.submitid'], name='google_doc_embeds_submitid_fkey'),
)


ignoreuser = Table(
    'ignoreuser', metadata,
    Column('userid', Integer(), primary_key=True, nullable=False),
    Column('otherid', Integer(), primary_key=True, nullable=False),
    default_fkey(['userid'], ['login.userid'], name='ignoreuser_userid_fkey'),
    default_fkey(['otherid'], ['login.userid'], name='ignoreuser_otherid_fkey'),
)

Index('ind_ignoreuser_userid', ignoreuser.c.userid)


journal = Table(
    'journal', metadata,
    Column('journalid', Integer(), primary_key=True, nullable=False),
    Column('userid', Integer(), nullable=False),
    Column('title', String(length=200), nullable=False),
    Column('content', String(length=100000), nullable=False),
    Column('rating', RatingColumn, nullable=False),
    Column('unixtime', WeasylTimestampColumn(), nullable=False),
    Column('settings', CharSettingsColumn({
        'h': 'hidden',
        'f': 'friends-only',
        't': 'tag-locked',
        'c': 'comment-locked',
    }, length=20), nullable=False, server_default=''),
    Column('page_views', Integer(), nullable=False, server_default='0'),
    Column('submitter_ip_address', String(length=45), nullable=True),
    Column('submitter_user_agent_id', Integer(), nullable=True),
    Column('is_spam', Boolean(), nullable=False, server_default='f'),
    default_fkey(['userid'], ['login.userid'], name='journal_userid_fkey'),
    ForeignKeyConstraint(
        ['submitter_user_agent_id'],
        ['user_agents.user_agent_id'],
        name="journal_user_agent_id_fkey",
    ),
)

Index('ind_journal_userid', journal.c.userid)
Index('ind_journal_is_spam', journal.c.is_spam)


journalcomment = Table(
    'journalcomment', metadata,
    Column('commentid', Integer(), primary_key=True, nullable=False),
    Column('userid', Integer(), nullable=False),
    Column('targetid', Integer(), nullable=False),
    Column('parentid', Integer(), nullable=False, server_default='0'),
    Column('content', String(length=10000), nullable=False),
    Column('unixtime', WeasylTimestampColumn(), nullable=False),
    Column('indent', Integer(), nullable=False, server_default='0'),
    Column('settings', String(length=20), nullable=False, server_default=''),
    Column('hidden_by', Integer(), nullable=True),
    default_fkey(['targetid'], ['journal.journalid'], name='journalcomment_targetid_fkey'),
    default_fkey(['userid'], ['login.userid'], name='journalcomment_userid_fkey'),
    default_fkey(['hidden_by'], ['login.userid'], name='journalcomment_hidden_by_fkey'),
)

Index('ind_journalcomment_targetid_commentid', journalcomment.c.targetid, journalcomment.c.commentid)


login = Table(
    'login', metadata,
    Column('userid', Integer(), primary_key=True, nullable=False),
    Column('login_name', String(length=40), nullable=False, unique=True),
    Column('last_login', WeasylTimestampColumn(), nullable=False),
    Column('force_password_reset', Boolean(), nullable=False, server_default='f'),
    Column('email', String(length=100), nullable=False, server_default=''),
    Column('twofa_secret', String(length=420), nullable=True),
    # Must be nullable, since existing accounts will not have this information
    Column('ip_address_at_signup', String(length=39), nullable=True),
    Column('voucher', Integer, ForeignKey('login.userid'), nullable=True),
)

Index('ind_login_login_name', login.c.login_name)


twofa_recovery_codes = Table(
    'twofa_recovery_codes', metadata,
    Column('userid', Integer(), nullable=False),
    Column('recovery_code_hash', String(length=100), nullable=False),
    default_fkey(['userid'], ['login.userid'], name='twofa_recovery_codes_userid_fkey'),
)

Index('ind_twofa_recovery_codes_userid', twofa_recovery_codes.c.userid)


logincreate = Table(
    'logincreate', metadata,
    Column('token', String(length=100), primary_key=True, nullable=False),
    Column('username', String(length=40), nullable=False),
    Column('login_name', String(length=40), nullable=False, unique=True),
    Column('hashpass', String(length=100), nullable=False),
    Column('email', String(length=100), nullable=False, unique=True),
    Column('birthday', WeasylTimestampColumn(), nullable=False),
    Column('unixtime', WeasylTimestampColumn(), nullable=False),
    # Used to determine if a record is invalid for purposes of plausible deniability of email addresses
    #   AKA, create a logincreate entry if an in-use email address is provided, thus preserving the effect of
    #   a pending username triggering a username taken error.
    Column('invalid', Boolean(), server_default='f', nullable=False),
    Column('invalid_email_addr', String(length=100), nullable=True, server_default=None),
    Column('ip_address_signup_request', String(length=39), nullable=True),
)


media = Table(
    'media', metadata,
    Column('mediaid', Integer(), primary_key=True, nullable=False),
    Column('file_type', String(length=8), nullable=False),
    Column('attributes', JSONValuesColumn(), nullable=False, server_default=text(u"''::hstore")),
    Column('sha256', String(length=64)),
)

Index('ind_media_sha256', media.c.sha256)


media_media_links = Table(
    'media_media_links', metadata,
    Column('linkid', Integer(), primary_key=True, nullable=False),
    Column('described_with_id', Integer(), nullable=False),
    Column('describee_id', Integer(), nullable=False),
    Column('link_type', String(length=32), nullable=False),
    default_fkey(['describee_id'], ['media.mediaid'], name='media_media_links_describee_id_fkey'),
    default_fkey(['described_with_id'], ['media.mediaid'], name='media_media_links_described_with_id_fkey'),
)

Index('ind_media_media_links_describee_id', media_media_links.c.describee_id)
Index('ind_media_media_links_submitid', media_media_links.c.describee_id)
Index('ind_media_media_links_described_with_id', media_media_links.c.described_with_id, unique=False)


message = Table(
    'message', metadata,
    Column('noteid', Integer(), primary_key=True, nullable=False),
    Column('userid', Integer(), nullable=False),
    Column('otherid', Integer(), nullable=False),
    Column('user_folder', Integer(), nullable=False, server_default='0'),
    Column('other_folder', Integer(), nullable=False, server_default='0'),
    Column('title', String(length=100), nullable=False),
    Column('content', String(length=100000), nullable=False),
    Column('unixtime', WeasylTimestampColumn(), nullable=False),
    Column('settings', String(length=20), nullable=False, server_default='u'),
    default_fkey(['otherid'], ['login.userid'], name='message_otherid_fkey'),
    default_fkey(['userid'], ['login.userid'], name='message_userid_fkey'),
)

Index('ind_message_otherid', message.c.otherid)
Index('ind_message_userid', message.c.userid)


oauth_bearer_tokens = Table(
    'oauth_bearer_tokens', metadata,
    Column('id', Integer(), primary_key=True, nullable=False),
    Column('clientid', String(length=32), nullable=False),
    Column('userid', Integer(), nullable=False),
    Column('scopes', ARRAY(Text()), nullable=False),
    Column('access_token', String(length=64), nullable=False, unique=True),
    Column('refresh_token', String(length=64), nullable=False, unique=True),
    Column('expires_at', ArrowColumn(), nullable=False),
    default_fkey(['clientid'], ['oauth_consumers.clientid'], name='oauth_bearer_tokens_clientid_fkey'),
    default_fkey(['userid'], ['login.userid'], name='oauth_bearer_tokens_userid_fkey'),
)


oauth_consumers = Table(
    'oauth_consumers', metadata,
    Column('clientid', String(length=32), primary_key=True, nullable=False),
    Column('description', Text(), nullable=False),
    Column('ownerid', Integer(), nullable=False),
    Column('grant_type', String(length=32), nullable=False),
    Column('response_type', String(length=32), nullable=False),
    Column('scopes', ARRAY(Text()), nullable=False),
    Column('redirect_uris', ARRAY(Text()), nullable=False),
    Column('client_secret', String(length=64), nullable=False),
    default_fkey(['ownerid'], ['login.userid'], name='oauth_consumers_owner_fkey'),
)


permaban = Table(
    'permaban', metadata,
    Column('userid', Integer(), primary_key=True, nullable=False),
    Column('reason', Text(), nullable=False),
    default_fkey(['userid'], ['login.userid'], name='permaban_userid_fkey'),
)


permitted_senders = Table(
    'permitted_senders', metadata,
    Column('userid', Integer(), primary_key=True),
    Column('sender', Integer(), primary_key=True),
    default_fkey(['userid'], ['login.userid'], name='permitted_senders_userid_fkey'),
    default_fkey(['sender'], ['login.userid'], name='permitted_senders_sender_fkey'),
)


profile = Table(
    'profile', metadata,
    Column('userid', Integer(), primary_key=True, nullable=False),
    Column('username', String(length=40), nullable=False, unique=True),
    Column('full_name', String(length=100), nullable=False),
    Column('catchphrase', String(length=200), nullable=False, server_default=''),
    Column('artist_type', String(length=100), nullable=False, server_default=''),
    Column('unixtime', WeasylTimestampColumn(), nullable=False),
    Column('latest_submission_time', ArrowColumn(), nullable=False, server_default='epoch'),
    Column('profile_text', String(length=100000), nullable=False, server_default=''),
    Column('settings', String(length=20), nullable=False, server_default='ccci'),
    Column('stream_url', String(length=500), nullable=False, server_default=''),
    Column('page_views', Integer(), nullable=False, server_default='0'),
    Column('config', CharSettingsColumn({
        'b': 'show-birthday',
        '2': '12-hour-time',

        'l': 'use-only-tag-blacklist',

        'g': 'tagging-disabled',
        'd': 'premium',

        'u': 'hide-favorites-bar',
        'v': 'hide-favorites',
        'w': 'staff-shouts-only',
        'x': 'friend-shouts-only',
        'y': 'staff-notes-only',
        'z': 'friend-notes-only',
        'h': 'hide-profile-from-guests',
        'i': 'hide-profile-stats',
        'k': 'disallow-others-tag-removal',

        's': 'watch-user-submissions',
        'c': 'watch-user-collections',
        'f': 'watch-user-characters',
        't': 'watch-user-stream-status',
        'j': 'watch-user-journals',
    }, {
        'tagging-level': {
            'a': 'max-rating-mature',
            'p': 'max-rating-explicit',
        },
        'thumbnail-bar': {
            'O': 'collections',
            'A': 'characters',
        },
    }, length=50), nullable=False, server_default=''),
    Column('jsonb_settings', JSONB()),
    Column('stream_text', String(length=2000)),
    default_fkey(['userid'], ['login.userid'], name='profile_userid_fkey'),
)


report = Table(
    'report', metadata,
    Column('target_user', Integer(), nullable=True),
    Column('target_sub', Integer(), nullable=True),
    Column('target_char', Integer(), nullable=True),
    Column('target_journal', Integer(), nullable=True),
    Column('target_comment', Integer(), nullable=True),
    Column('opened_at', ArrowColumn(), nullable=False),
    Column('urgency', Integer(), nullable=False),
    Column('closerid', Integer(), nullable=True),
    Column('settings', CharSettingsColumn({
        'r': 'under-review',
    }, length=20), nullable=False, server_default=''),
    Column('reportid', Integer(), primary_key=True, nullable=False),
    Column('closed_at', ArrowColumn(), nullable=True),
    Column('closure_reason',
           enum_column(constants.ReportClosureReason,
                       name='report_closure_reason',
                       metadata=metadata),
           nullable=True),
    Column('closure_explanation', Text(), nullable=True),
    default_fkey(['target_user'], ['login.userid'], name='report_target_user_fkey'),
    default_fkey(['target_sub'], ['submission.submitid'], name='report_target_sub_fkey'),
    default_fkey(['target_char'], ['character.charid'], name='report_target_char_fkey'),
    default_fkey(['target_journal'], ['journal.journalid'], name='report_target_journal_fkey'),
    default_fkey(['target_comment'], ['comments.commentid'], name='report_target_comment_fkey'),
    default_fkey(['closerid'], ['login.userid'], name='report_closerid_fkey'),
    CheckConstraint(
        '((target_user IS NOT NULL)::int + (target_sub IS NOT NULL)::int '
        '  + (target_char IS NOT NULL)::int + (target_journal IS NOT NULL)::int '
        '  + (target_comment IS NOT NULL)::int) = 1',
        name='report_target_check'),
    CheckConstraint(
        '((closed_at IS NOT NULL)::int + (closure_reason IS NOT NULL)::int '
        '  + (closure_explanation IS NOT NULL)::int) IN (0, 3)',
        name='report_closure_check'),
)


reportcomment = Table(
    'reportcomment', metadata,
    Column('violation', Integer(), nullable=False),
    Column('userid', Integer(), nullable=False),
    Column('unixtime', WeasylTimestampColumn(), nullable=False),
    Column('content', String(length=2000), nullable=False, server_default=''),
    Column('commentid', Integer(), primary_key=True, nullable=False),
    Column('reportid', Integer(), nullable=False),
    default_fkey(['userid'], ['login.userid'], name='reportcomment_userid_fkey'),
    default_fkey(['reportid'], ['report.reportid'], name='reportcomment_reportid_fkey'),
)


searchmapchar = Table(
    'searchmapchar', metadata,
    Column('tagid', Integer(), primary_key=True, nullable=False),
    Column('targetid', Integer(), primary_key=True, nullable=False),
    Column('settings', String(), nullable=False, server_default=''),
    default_fkey(['targetid'], ['character.charid'], name='searchmapchar_targetid_fkey'),
    default_fkey(['tagid'], ['searchtag.tagid'], name='searchmapchar_tagid_fkey'),
)

Index('ind_searchmapchar_tagid', searchmapchar.c.tagid)
Index('ind_searchmapchar_targetid', searchmapchar.c.targetid)


searchmapjournal = Table(
    'searchmapjournal', metadata,
    Column('tagid', Integer(), primary_key=True, nullable=False),
    Column('targetid', Integer(), primary_key=True, nullable=False),
    Column('settings', String(), nullable=False, server_default=''),
    default_fkey(['targetid'], ['journal.journalid'], name='searchmapjournal_targetid_fkey'),
    default_fkey(['tagid'], ['searchtag.tagid'], name='searchmapjournal_tagid_fkey'),
)

Index('ind_searchmapjournal_targetid', searchmapjournal.c.targetid)
Index('ind_searchmapjournal_tagid', searchmapjournal.c.tagid)


searchmapsubmit = Table(
    'searchmapsubmit', metadata,
    Column('tagid', Integer(), primary_key=True, nullable=False),
    Column('targetid', Integer(), primary_key=True, nullable=False),
    Column('settings', CharSettingsColumn({
        'a': 'artist-tag',
    }), nullable=False, server_default=''),
    default_fkey(['targetid'], ['submission.submitid'], name='searchmapsubmit_targetid_fkey'),
    default_fkey(['tagid'], ['searchtag.tagid'], name='searchmapsubmit_tagid_fkey'),
)

Index('ind_searchmapsubmit_tagid', searchmapsubmit.c.tagid)
Index('ind_searchmapsubmit_targetid', searchmapsubmit.c.targetid)


artist_preferred_tags = Table(
    'artist_preferred_tags', metadata,
    Column('tagid', Integer(), primary_key=True, nullable=False),
    Column('targetid', Integer(), primary_key=True, nullable=False),
    Column('settings', String(), nullable=False, server_default=''),
    default_fkey(['targetid'], ['login.userid'], name='artist_preferred_tags_targetid_fkey'),
    default_fkey(['tagid'], ['searchtag.tagid'], name='artist_preferred_tags_tagid_fkey'),
)

Index('ind_artist_preferred_tags_tagid', artist_preferred_tags.c.tagid)
Index('ind_artist_preferred_tags_targetid', artist_preferred_tags.c.targetid)


artist_optout_tags = Table(
    'artist_optout_tags', metadata,
    Column('tagid', Integer(), primary_key=True, nullable=False),
    Column('targetid', Integer(), primary_key=True, nullable=False),
    Column('settings', String(), nullable=False, server_default=''),
    default_fkey(['targetid'], ['login.userid'], name='artist_optout_tags_targetid_fkey'),
    default_fkey(['tagid'], ['searchtag.tagid'], name='artist_optout_tags_tagid_fkey'),
)

Index('ind_artist_optout_tags_tagid', artist_optout_tags.c.tagid)
Index('ind_artist_optout_tags_targetid', artist_optout_tags.c.targetid)


globally_restricted_tags = Table(
    'globally_restricted_tags', metadata,
    Column('tagid', Integer(), primary_key=True, nullable=False),
    Column('userid', Integer(), primary_key=True, nullable=False),
    default_fkey(['userid'], ['login.userid'], name='globally_restricted_tags_userid_fkey'),
    default_fkey(['tagid'], ['searchtag.tagid'], name='globally_restricted_tags_tagid_fkey'),
)

Index('ind_globally_restricted_tags_tagid', globally_restricted_tags.c.tagid)
Index('ind_globally_restricted_tags_userid', globally_restricted_tags.c.userid)


user_restricted_tags = Table(
    'user_restricted_tags', metadata,
    Column('tagid', Integer(), primary_key=True, nullable=False),
    Column('userid', Integer(), primary_key=True, nullable=False),
    default_fkey(['userid'], ['login.userid'], name='user_restricted_tags_userid_fkey'),
    default_fkey(['tagid'], ['searchtag.tagid'], name='user_restricted_tags_tagid_fkey'),
)

Index('ind_user_restricted_tags_tagid', user_restricted_tags.c.tagid)
Index('ind_user_restricted_tags_userid', user_restricted_tags.c.userid)


searchtag = Table(
    'searchtag', metadata,
    Column('tagid', Integer(), primary_key=True, nullable=False),
    Column('title', String(length=162), nullable=False, unique=True),
)

Index('ind_searchtag_tagid', searchtag.c.tagid)


sessions = Table(
    'sessions', metadata,
    Column('sessionid', String(length=64), primary_key=True, nullable=False),
    Column('created_at', ArrowColumn(), nullable=False, server_default=text('now()')),
    Column('userid', Integer()),
    Column('csrf_token', String(length=64)),
    Column('additional_data', JSONValuesColumn(), nullable=False, server_default=text(u"''::hstore")),
    Column('ip_address', String(length=39), nullable=True),
    Column('user_agent_id', Integer(), nullable=True),
    default_fkey(['userid'], ['login.userid'], name='sessions_userid_fkey'),
    default_fkey(['user_agent_id'], ['user_agents.user_agent_id'], name='sessions_user_agent_id_fkey'),
    CheckConstraint("userid IS NOT NULL OR additional_data != ''", name='sessions_no_guest_check'),
)

Index('ind_sessions_created_at', sessions.c.created_at)
Index('ind_sessions_userid', sessions.c.userid)


user_agents = Table(
    'user_agents', metadata,
    Column('user_agent_id', Integer(), primary_key=True, nullable=False),
    Column('user_agent', String(length=1024), nullable=False, unique=True),
)


siteupdate = Table(
    'siteupdate', metadata,
    Column('updateid', Integer(), primary_key=True, nullable=False),
    Column('userid', Integer(), nullable=False),
    Column('wesley', Boolean(), nullable=False, server_default='f'),
    Column('title', String(length=100), nullable=False),
    Column('content', Text(), nullable=False),
    Column('unixtime', WeasylTimestampColumn(), nullable=False),
    default_fkey(['userid'], ['login.userid'], name='siteupdate_userid_fkey'),
)


siteupdatecomment = Table(
    'siteupdatecomment', metadata,
    Column('commentid', Integer(), primary_key=True, nullable=False),
    Column('userid', Integer(), nullable=False),
    Column('targetid', Integer(), nullable=False),
    Column('parentid', Integer(), nullable=True),
    Column('content', String(length=10000), nullable=False),
    Column('created_at', TIMESTAMP(timezone=True), nullable=False, server_default=func.now()),
    Column('hidden_at', TIMESTAMP(timezone=True), nullable=True),
    Column('hidden_by', Integer(), nullable=True),
    ForeignKeyConstraint(['targetid'], ['siteupdate.updateid'], name='siteupdatecomment_targetid_fkey'),
    ForeignKeyConstraint(
        ['targetid', 'parentid'],
        ['siteupdatecomment.targetid', 'siteupdatecomment.commentid'],
        name='siteupdatecomment_parentid_fkey'),
    ForeignKeyConstraint(['userid'], ['login.userid'], name='siteupdatecomment_userid_fkey'),
    ForeignKeyConstraint(['hidden_by'], ['login.userid'], name='siteupdatecomment_hidden_by_fkey', ondelete='SET NULL'),
    CheckConstraint("hidden_by IS NULL OR hidden_at IS NOT NULL", name='siteupdatecomment_hidden_check'),
    UniqueConstraint('targetid', 'commentid'),
)


submission = Table(
    'submission', metadata,
    Column('submitid', Integer(), primary_key=True, nullable=False),
    Column('folderid', Integer(), nullable=True),
    Column('userid', Integer(), nullable=False),
    Column('unixtime', WeasylTimestampColumn(), nullable=False),
    Column('title', String(length=200), nullable=False),
    Column('content', String(length=300000), nullable=False),
    Column('subtype', Integer(), nullable=False),
    Column('rating', RatingColumn, nullable=False),
    Column('settings', CharSettingsColumn({
        'h': 'hidden',
        'f': 'friends-only',
        'q': 'critique',
        'p': 'pool',
        'o': 'collaboration',
        't': 'tag-locked',
        'c': 'comment-locked',
        'a': 'admin-locked',
        'e': 'encored',
        'u': 'thumbnail-required',
    }, {
        'embed-type': {
            'D': 'google-drive',
            'v': 'other',
        },
    }), nullable=False, server_default=''),
    Column('page_views', Integer(), nullable=False, server_default='0'),
<<<<<<< HEAD
    Column('favorites', Integer()),
=======
    Column('favorites', Integer(), nullable=False),
    Column('sorttime', WeasylTimestampColumn(), nullable=False),
>>>>>>> 35886386
    Column('submitter_ip_address', String(length=45), nullable=True),
    Column('submitter_user_agent_id', Integer(), nullable=True),
    Column('image_representations', BYTEA(), nullable=True),
    Column('is_spam', Boolean(), nullable=False, server_default='f'),
    default_fkey(['userid'], ['login.userid'], name='submission_userid_fkey'),
    default_fkey(['folderid'], ['folder.folderid'], name='submission_folderid_fkey'),
    ForeignKeyConstraint(
        ['submitter_user_agent_id'],
        ['user_agents.user_agent_id'],
        name="submission_agent_id_fkey",
    ),
    Index(
        'ind_submission_score',
        text("""(
            log(favorites + 1)
                + log(page_views + 1) / 2
                + unixtime / 180000.0
        )"""),
        postgresql_where=text("favorites IS NOT NULL"),
    ),
)

Index('ind_submission_folderid', submission.c.folderid)
Index('ind_submission_userid_unixtime', submission.c.userid, submission.c.unixtime.desc())
Index('ind_submission_userid', submission.c.userid)
Index('ind_submission_userid_folderid', submission.c.userid, submission.c.folderid)
Index('ind_submission_is_spam', submission.c.is_spam)


submission_media_links = Table(
    'submission_media_links', metadata,
    Column('linkid', Integer(), primary_key=True, nullable=False),
    Column('mediaid', Integer(), nullable=False),
    Column('submitid', Integer(), nullable=False),
    Column('link_type', String(length=32), nullable=False),
    default_fkey(['submitid'], ['submission.submitid'], name='submission_media_links_submitid_fkey'),
    default_fkey(['mediaid'], ['media.mediaid'], name='submission_media_links_mediaid_fkey'),
)

Index('ind_submission_media_links_submitid', submission_media_links.c.submitid)
Index('ind_submission_media_links_mediaid', submission_media_links.c.mediaid, unique=False)


submission_tags = Table(
    'submission_tags', metadata,
    Column('submitid', Integer(), primary_key=True, nullable=False),
    Column('tags', ARRAY(Integer()), nullable=False),
    default_fkey(['submitid'], ['submission.submitid'], name='submission_tags_submitid_fkey'),
)

Index('ind_submission_tags_tags', submission_tags.c.tags, postgresql_using='gin')


suspension = Table(
    'suspension', metadata,
    Column('userid', Integer(), primary_key=True, nullable=False),
    Column('reason', Text(), nullable=False),
    Column('release', Integer(), nullable=False),
    default_fkey(['userid'], ['login.userid'], name='suspension_userid_fkey'),
)


tag_updates = Table(
    'tag_updates', metadata,
    Column('updateid', Integer(), primary_key=True),
    Column('submitid', Integer(), nullable=False),
    Column('userid', Integer(), nullable=False),
    Column('added', ARRAY(Text())),
    Column('removed', ARRAY(Text())),
    Column('updated_at', Integer(), nullable=False,
           server_default=text(u"(date_part('epoch'::text, now()) - (18000)::double precision)")),
    default_fkey(['submitid'], ['submission.submitid'], name='tag_updates_submitid_fkey'),
    default_fkey(['userid'], ['login.userid'], name='tag_updates_userid_fkey'),
)


user_media_links = Table(
    'user_media_links', metadata,
    Column('linkid', Integer(), primary_key=True, nullable=False),
    Column('mediaid', Integer(), nullable=False),
    Column('userid', Integer(), nullable=False),
    Column('link_type', String(length=32), nullable=False),
    default_fkey(['userid'], ['login.userid'], name='user_media_links_userid_fkey'),
    default_fkey(['mediaid'], ['media.mediaid'], name='user_media_links_mediaid_fkey'),
)

Index('ind_user_media_links_submitid', user_media_links.c.userid)
Index('ind_user_media_links_userid', user_media_links.c.userid)
Index('ind_user_media_links_mediaid', user_media_links.c.mediaid, unique=False)


user_links = Table(
    'user_links', metadata,
    Column('linkid', Integer(), primary_key=True, nullable=False),
    Column('userid', Integer(), nullable=False),
    Column('link_type', String(length=64), nullable=False),
    Column('link_value', String(length=2000), nullable=False),
    default_fkey(['userid'], ['login.userid'], name='user_links_userid_fkey'),
)

Index('ind_user_links_userid', user_links.c.userid)


user_streams = Table(
    'user_streams', metadata,
    Column('userid', Integer(), primary_key=True, nullable=False),
    Column('start_time', WeasylTimestampColumn(), nullable=False),
    Column('end_time', WeasylTimestampColumn(), nullable=False),
    default_fkey(['userid'], ['login.userid'], name='user_streams_userid_fkey'),
)

Index('ind_user_streams_end', user_streams.c.end_time)
Index('ind_user_streams_end_time', user_streams.c.end_time)


user_timezones = Table(
    'user_timezones', metadata,
    Column('userid', Integer(), primary_key=True, nullable=False),
    Column('timezone', String(length=255), nullable=False),
    default_fkey(['userid'], ['login.userid'], name='user_timezones_userid_fkey'),
)


useralias = Table(
    'useralias', metadata,
    Column('userid', Integer(), primary_key=True, nullable=False),
    Column('alias_name', String(length=40), primary_key=True, nullable=False),
    Column('settings', String(), nullable=False, server_default=''),
    default_fkey(['userid'], ['login.userid'], name='useralias_userid_fkey'),
)


userinfo = Table(
    'userinfo', metadata,
    Column('userid', Integer(), primary_key=True, nullable=False),
    Column('birthday', WeasylTimestampColumn(), nullable=False),
    Column('gender', String(length=100), nullable=False, server_default=''),
    Column('country', String(length=50), nullable=False, server_default=''),
    default_fkey(['userid'], ['login.userid'], name='userinfo_userid_fkey'),
)


username_history = Table(
    'username_history', metadata,
    Column('historyid', Integer(), primary_key=True, nullable=False),
    Column('userid', Integer(), ForeignKey('login.userid'), nullable=False),
    Column('username', String(length=25), nullable=False),
    Column('login_name', String(length=25), nullable=False),
    Column('replaced_at', TIMESTAMP(timezone=True), nullable=False),
    Column('replaced_by', Integer(), ForeignKey('login.userid'), nullable=False),
    Column('active', Boolean(), nullable=False),
    Column('deactivated_at', TIMESTAMP(timezone=True), nullable=True),
    Column('deactivated_by', Integer(), ForeignKey('login.userid'), nullable=True),
    # true if the username changed but the login_name didn't
    Column('cosmetic', Boolean(), nullable=False),
    CheckConstraint("username !~ '[^ -~]' AND username !~ ';'", name='username_history_username_check'),
    # TODO: replace with generated column once on PostgreSQL 12
    CheckConstraint("login_name = lower(regexp_replace(username, '[^0-9A-Za-z]', '', 'g'))", name='username_history_login_name_check'),
    CheckConstraint("(active OR cosmetic) = (deactivated_at IS NULL) AND (active OR cosmetic) = (deactivated_by IS NULL)", name='username_history_active_check'),
    CheckConstraint("NOT (cosmetic AND active)", name='username_history_cosmetic_inactive_check'),
)

# enforces one active redirect per user
Index('ind_username_history_userid', username_history.c.userid, postgresql_where=username_history.c.active, unique=True)

# enforces that active redirects have unique usernames within this table, although they also need to be unique in all of login, logincreate, useralias, and username_history together
Index('ind_username_history_login_name', username_history.c.login_name, postgresql_where=username_history.c.active, unique=True)

# lookup for a user's most recent change
Index('ind_username_history_userid_historyid', username_history.c.userid, username_history.c.historyid, postgresql_where=~username_history.c.cosmetic, unique=True)


views = Table(
    'views', metadata,
    Column('viewer', String(length=127), primary_key=True, nullable=False),
    Column('targetid', Integer(), primary_key=True, nullable=False, autoincrement=False),
    Column('type', Integer(), primary_key=True, nullable=False, autoincrement=False),
)


watchuser = Table(
    'watchuser', metadata,
    Column('userid', Integer(), primary_key=True, nullable=False),
    Column('otherid', Integer(), primary_key=True, nullable=False),
    Column('settings', String(length=20), nullable=False),
    Column('unixtime', Integer(), nullable=False,
           server_default=text(u"(date_part('epoch'::text, now()) - (18000)::double precision)")),
    default_fkey(['otherid'], ['login.userid'], name='watchuser_otherid_fkey'),
    default_fkey(['userid'], ['login.userid'], name='watchuser_userid_fkey'),
)

Index('ind_watchuser_userid', watchuser.c.userid)
Index('ind_watchuser_settings', watchuser.c.settings)
Index('ind_watchuser_userid_settings', watchuser.c.userid, watchuser.c.settings)
Index('ind_watchuser_otherid', watchuser.c.otherid)
Index('ind_watchuser_otherid_settings', watchuser.c.otherid, watchuser.c.settings)


welcome = Table(
    'welcome', metadata,
    Column('welcomeid', Integer(), primary_key=True, nullable=False),
    Column('userid', Integer(), nullable=False),
    Column('otherid', Integer(), nullable=False),
    Column('referid', Integer(), nullable=False, server_default='0'),
    Column('targetid', Integer(), nullable=False, server_default='0'),
    Column('unixtime', WeasylTimestampColumn(), nullable=False),
    Column('type', Integer(), nullable=False),
    Column('deleted', ArrowColumn()),
    default_fkey(['userid'], ['login.userid'], name='welcome_userid_fkey'),
)

Index('ind_welcome_otherid', welcome.c.otherid)
Index('ind_welcome_referid', welcome.c.referid)
Index('ind_welcome_targetid', welcome.c.targetid)
Index('ind_welcome_type', welcome.c.type)
Index('ind_welcome_unixtime', welcome.c.unixtime)
Index('ind_welcome_userid_type', welcome.c.userid, welcome.c.type)


welcomecount = Table(
    'welcomecount', metadata,
    Column('userid', Integer(), primary_key=True, nullable=False),
    Column('journal', Integer(), nullable=False, server_default='0'),
    Column('submit', Integer(), nullable=False, server_default='0'),
    Column('notify', Integer(), nullable=False, server_default='0'),
    Column('comment', Integer(), nullable=False, server_default='0'),
    Column('note', Integer(), nullable=False, server_default='0'),
    default_fkey(['userid'], ['login.userid'], name='welcomecount_userid_fkey'),
)

Index('ind_welcomecount_userid', welcomecount.c.userid)<|MERGE_RESOLUTION|>--- conflicted
+++ resolved
@@ -749,12 +749,7 @@
         },
     }), nullable=False, server_default=''),
     Column('page_views', Integer(), nullable=False, server_default='0'),
-<<<<<<< HEAD
-    Column('favorites', Integer()),
-=======
     Column('favorites', Integer(), nullable=False),
-    Column('sorttime', WeasylTimestampColumn(), nullable=False),
->>>>>>> 35886386
     Column('submitter_ip_address', String(length=45), nullable=True),
     Column('submitter_user_agent_id', Integer(), nullable=True),
     Column('image_representations', BYTEA(), nullable=True),
